--- conflicted
+++ resolved
@@ -1,11 +1,7 @@
 {
   "name": "@parametricos/bcf-js",
   "description": "bcf-js is a BIM Collaboration Format (BCF) reader & parser.",
-<<<<<<< HEAD
   "version": "0.2.5",
-=======
-  "version": "0.2.3",
->>>>>>> 57e75d30
   "main": "dist/index.js",
   "type": "commonjs",
   "keywords": [
